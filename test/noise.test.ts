import { expect, assert } from "chai";
import DuplexPair from 'it-pair/duplex';

import { Noise } from "../src";
import {createPeerIdsFromFixtures} from "./fixtures/peer";
import Wrap from "it-pb-rpc";
import { random } from "bcrypto";
import {XXHandshake} from "../src/handshake-xx";
import {
  createHandshakePayload,
  generateKeypair,
  getHandshakePayload, getPayload,
  signPayload
} from "../src/utils";
import {decode0, decode1, encode1} from "../src/encoder";
import {XX} from "../src/handshakes/xx";
import {Buffer} from "buffer";
import {getKeyPairFromPeerId} from "./utils";

describe("Noise", () => {
  let remotePeer, localPeer;

  before(async () => {
    [localPeer, remotePeer] = await createPeerIdsFromFixtures(2);
  });

  it("should communicate through encrypted streams", async() => {
    try {
      const noiseInit = new Noise();
      const noiseResp = new Noise();

      const [inboundConnection, outboundConnection] = DuplexPair();
      const [outbound, inbound] = await Promise.all([
        noiseInit.secureOutbound(localPeer, outboundConnection, remotePeer),
        noiseResp.secureInbound(remotePeer, inboundConnection, localPeer),
      ]);
      const wrappedInbound = Wrap(inbound.conn);
      const wrappedOutbound = Wrap(outbound.conn);

      wrappedOutbound.writeLP(Buffer.from("test"));
      const response = await wrappedInbound.readLP();
      expect(response.toString()).equal("test");
    } catch (e) {
      assert(false, e.message);
    }
  });

  it("should test that secureOutbound is spec compliant", async() => {
    const noiseInit = new Noise();
    const [inboundConnection, outboundConnection] = DuplexPair();

    const [outbound, { wrapped, handshake }] = await Promise.all([
      noiseInit.secureOutbound(localPeer, outboundConnection, remotePeer),
      (async () => {
        const wrapped = Wrap(inboundConnection);
        const prologue = Buffer.from('/noise');
        const staticKeys = generateKeypair();
<<<<<<< HEAD
        const xx = new XX();
        const { privateKey: libp2pPrivKey, publicKey: libp2pPubKey } = getKeyPairFromPeerId(remotePeer);

        const handshake = new XXHandshake(false, libp2pPrivKey, libp2pPubKey, prologue, staticKeys, wrapped, localPeer, xx);
=======
        const xx = new XXHandshake();

        const payload = await getPayload(remotePeer, staticKeys.publicKey);
        const handshake = new Handshake(false, payload, prologue, staticKeys, wrapped, localPeer, xx);
>>>>>>> 79d67088

        let receivedMessageBuffer = decode0((await wrapped.readLP()).slice());
        // The first handshake message contains the initiator's ephemeral public key
        expect(receivedMessageBuffer.ne.length).equal(32);
        xx.recvMessage(handshake.session, receivedMessageBuffer);

        // Stage 1
        const { privateKey: libp2pPrivKey, publicKey: libp2pPubKey } = getKeyPairFromPeerId(remotePeer);
        const signedPayload = await signPayload(remotePeer, getHandshakePayload(staticKeys.publicKey));
        const handshakePayload = await createHandshakePayload(libp2pPubKey, libp2pPrivKey, signedPayload);

        const messageBuffer = xx.sendMessage(handshake.session, handshakePayload);
        wrapped.writeLP(encode1(messageBuffer));

        // Stage 2 - finish handshake
        receivedMessageBuffer = decode1((await wrapped.readLP()).slice());
        xx.recvMessage(handshake.session, receivedMessageBuffer);
        return {wrapped, handshake};
      })(),
    ]);

    try {
      const wrappedOutbound = Wrap(outbound.conn);
      wrappedOutbound.write(Buffer.from("test"));

      // Check that noise message is prefixed with 16-bit big-endian unsigned integer
      const receivedEncryptedPayload = (await wrapped.read()).slice();
      const dataLength = receivedEncryptedPayload.readInt16BE(0);
      const data = receivedEncryptedPayload.slice(2, dataLength + 2);
      const decrypted = handshake.decrypt(data, handshake.session);
      // Decrypted data should match
      assert(decrypted.equals(Buffer.from("test")));
    } catch (e) {
      assert(false, e.message);
    }
  })


  it("should test large payloads", async() => {
    try {
      const noiseInit = new Noise();
      const noiseResp = new Noise();

      const [inboundConnection, outboundConnection] = DuplexPair();
      const [outbound, inbound] = await Promise.all([
        noiseInit.secureOutbound(localPeer, outboundConnection, remotePeer),
        noiseResp.secureInbound(remotePeer, inboundConnection, localPeer),
      ]);
      const wrappedInbound = Wrap(inbound.conn);
      const wrappedOutbound = Wrap(outbound.conn);

      const largePlaintext = random.randomBytes(100000);
      wrappedOutbound.writeLP(largePlaintext);
      const response = await wrappedInbound.readLP();

      expect(response.length).equals(largePlaintext.length);
    } catch (e) {
      console.error(e);
      assert(false, e.message);
    }
  });
});<|MERGE_RESOLUTION|>--- conflicted
+++ resolved
@@ -55,17 +55,11 @@
         const wrapped = Wrap(inboundConnection);
         const prologue = Buffer.from('/noise');
         const staticKeys = generateKeypair();
-<<<<<<< HEAD
         const xx = new XX();
-        const { privateKey: libp2pPrivKey, publicKey: libp2pPubKey } = getKeyPairFromPeerId(remotePeer);
 
         const handshake = new XXHandshake(false, libp2pPrivKey, libp2pPubKey, prologue, staticKeys, wrapped, localPeer, xx);
-=======
-        const xx = new XXHandshake();
-
         const payload = await getPayload(remotePeer, staticKeys.publicKey);
         const handshake = new Handshake(false, payload, prologue, staticKeys, wrapped, localPeer, xx);
->>>>>>> 79d67088
 
         let receivedMessageBuffer = decode0((await wrapped.readLP()).slice());
         // The first handshake message contains the initiator's ephemeral public key
