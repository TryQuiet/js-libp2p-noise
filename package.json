--- conflicted
+++ resolved
@@ -37,11 +37,7 @@
   },
   "devDependencies": {
     "@types/bl": "^2.1.0",
-<<<<<<< HEAD
     "aegir": "ipfs/aegir#feat/remove-webpack-karma",
-=======
-    "aegir": "ipfs/aegir#master",
->>>>>>> 279c2e6f
     "benchmark": "^2.1.4",
     "buffer": "^5.7.1",
     "chai": "^4.2.0",
