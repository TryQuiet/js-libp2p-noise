import { Buffer } from 'buffer';
import { AEAD, x25519, HKDF, SHA256 } from 'bcrypto';
import { BN } from 'bn.js';

<<<<<<< HEAD
import { bytes32, uint32, uint64, bytes } from './@types/basic'
import { KeyPair } from './@types/libp2p'
import { generateKeypair } from './utils';


export interface MessageBuffer {
  ne: bytes32,
  ns: bytes,
  ciphertext: bytes
=======
export interface KeyPair {
  publicKey: bytes32;
  privateKey: bytes32;
}

interface MessageBuffer {
  ne: bytes32;
  ns: bytes;
  ciphertext: bytes;
>>>>>>> 5d1c085d
}

type CipherState = {
  k: bytes32;
  n: uint32;
}

type SymmetricState = {
  cs: CipherState;
  ck: bytes32;  // chaining key
  h: bytes32; // handshake hash
}

type HandshakeState = {
  ss: SymmetricState;
  s: KeyPair;
  e?: KeyPair;
  rs: bytes32;
  re: bytes32;
  psk: bytes32;
}

<<<<<<< HEAD
export type NoiseSession = {
  hs: HandshakeState,
  h?: bytes32,
  cs1?: CipherState,
  cs2?: CipherState,
  mc: uint64,
  i: boolean,
=======
type NoiseSession = {
  hs: HandshakeState;
  h?: bytes32;
  cs1?: CipherState;
  cs2?: CipherState;
  mc: uint64;
  i: boolean;
>>>>>>> 5d1c085d
}
export type Hkdf = [bytes, bytes, bytes];

const minNonce = 0;

export class XXHandshake {
  private createEmptyKey(): bytes32 {
    return Buffer.alloc(32);
  }

  private async initializeInitiator(prologue: bytes32, s: KeyPair, rs: bytes32, psk: bytes32): Promise<HandshakeState> {
    const name = "Noise_XX_25519_ChaChaPoly_SHA256";
    const ss = await this.initializeSymmetric(name);
    this.mixHash(ss, prologue);
    const re = Buffer.alloc(32);

    return { ss, s, rs, psk, re };
  }

  private async initializeResponder(prologue: bytes32, s: KeyPair, rs: bytes32, psk: bytes32): Promise<HandshakeState> {
    const name = "Noise_XX_25519_ChaChaPoly_SHA256";
    const ss = await this.initializeSymmetric(name);
    this.mixHash(ss, prologue);
    const re = Buffer.alloc(32);

    return { ss, s, rs, psk, re };
  }

  private incrementNonce(n: uint32): uint32 {
    return n + 1;
  }

  private dh(privateKey: bytes32, publicKey: bytes32): bytes32 {
    const derived = x25519.derive(publicKey, privateKey);
    const result = Buffer.alloc(32);
    derived.copy(result);
    return result;
  }

  private nonceToBytes(n: uint32): bytes {
    const nonce = Buffer.alloc(12);
    nonce.writeUInt32LE(n, 4);

    return nonce;
  }

  private encrypt(k: bytes32, n: uint32, ad: bytes, plaintext: bytes): bytes {
    const nonce = this.nonceToBytes(n);
    const ctx = new AEAD();

    ctx.init(k, nonce);
    ctx.aad(ad);
    ctx.encrypt(plaintext);

    // Encryption is done on the sent reference
    return plaintext;
  }

  private decrypt(k: bytes32, n: uint32, ad: bytes, ciphertext: bytes): bytes {
    const nonce = this.nonceToBytes(n);
    const ctx = new AEAD();

    ctx.init(k, nonce);
    ctx.aad(ad);
    ctx.decrypt(ciphertext);

    // Decryption is done on the sent reference
    return ciphertext;
  }

  private isEmptyKey(k: bytes32): boolean {
    const emptyKey = this.createEmptyKey();
    return emptyKey.equals(k);
  }

  // Cipher state related
  private initializeKey(k: bytes32): CipherState {
    const n = minNonce;
    return { k, n };
  }

  private hasKey(cs: CipherState): boolean {
    return !this.isEmptyKey(cs.k);
  }

  private setNonce(cs: CipherState, nonce: uint32): void {
    cs.n = nonce;
  }

  public encryptWithAd(cs: CipherState, ad: bytes, plaintext: bytes): bytes {
    const e = this.encrypt(cs.k, cs.n, ad, plaintext);
    this.setNonce(cs, this.incrementNonce(cs.n));

    return e;
  }

  public decryptWithAd(cs: CipherState, ad: bytes, ciphertext: bytes): bytes {
    const plaintext = this.decrypt(cs.k, cs.n, ad, ciphertext);
    this.setNonce(cs, this.incrementNonce(cs.n));

    return plaintext;
  }

  // Symmetric state related

  private async initializeSymmetric(protocolName: string): Promise<SymmetricState> {
    const protocolNameBytes: bytes = Buffer.from(protocolName, 'utf-8');
    const h = await this.hashProtocolName(protocolNameBytes);

    const ck = h;
    const key = this.createEmptyKey();
    const cs: CipherState = this.initializeKey(key);

    return { cs, ck, h };
  }

  private mixKey(ss: SymmetricState, ikm: bytes32) {
    const [ ck, tempK ] = this.getHkdf(ss.ck, ikm);
    ss.cs = this.initializeKey(tempK) as CipherState;
    ss.ck = ck;
  }

  private async hashProtocolName(protocolName: bytes): Promise<bytes32> {
    if (protocolName.length <= 32) {
      const h = Buffer.alloc(32);
      protocolName.copy(h);
      return h;
    } else {
      return this.getHash(protocolName, Buffer.alloc(0));
    }
  }

  public getHkdf(ck: bytes32, ikm: bytes): Hkdf {
    const info = Buffer.alloc(0);
    const prk = HKDF.extract(SHA256, ikm, ck);
    const okm = HKDF.expand(SHA256, prk, info, 96);

    const k1 = okm.slice(0, 32);
    const k2 = okm.slice(32, 64);
    const k3 = okm.slice(64, 96);

    return [ k1, k2, k3 ];
  }

  private mixHash(ss: SymmetricState, data: bytes) {
    ss.h = this.getHash(ss.h, data);
  }

  private getHash(a: bytes, b: bytes): bytes32 {
    return SHA256.digest(Buffer.from([...a, ...b]));
  }

  private async encryptAndHash(ss: SymmetricState, plaintext: bytes): Promise<bytes> {
    let ciphertext;
    if (this.hasKey(ss.cs)) {
      ciphertext = this.encryptWithAd(ss.cs, ss.h, plaintext);
    } else {
      ciphertext = plaintext;
    }

    this.mixHash(ss, ciphertext);
    return ciphertext;
  }

  private async decryptAndHash(ss: SymmetricState, ciphertext: bytes): Promise<bytes> {
    let plaintext;
    if (this.hasKey(ss.cs)) {
      plaintext = this.decryptWithAd(ss.cs, ss.h, ciphertext);
    } else {
      plaintext = ciphertext;
    }

    this.mixHash(ss, ciphertext);
    return plaintext;
  }

  private split (ss: SymmetricState) {
    const [ tempk1, tempk2 ] = this.getHkdf(ss.ck, Buffer.alloc(0));
    const cs1 = this.initializeKey(tempk1);
    const cs2 = this.initializeKey(tempk2);

    return { cs1, cs2 };
  }

<<<<<<< HEAD
  private async writeMessageA(hs: HandshakeState, payload: bytes) : Promise<MessageBuffer> {
    let ns = Buffer.alloc(0);
    hs.e = generateKeypair();
    if (!hs.e) {
      throw new Error("Handshake state has keypair missing.");
    }
=======
  private async writeMessageA(hs: HandshakeState, payload: bytes): Promise<MessageBuffer> {
    const ns = Buffer.alloc(0);
    hs.e = await this.generateKeypair();
>>>>>>> 5d1c085d
    const ne = hs.e.publicKey;

    this.mixHash(hs.ss, ne);
    const ciphertext = await this.encryptAndHash(hs.ss, payload);

    return {ne, ns, ciphertext};
  }

<<<<<<< HEAD
  private async writeMessageB(hs: HandshakeState, payload: bytes) : Promise<MessageBuffer> {
    hs.e = generateKeypair();
    if (!hs.e) {
      throw new Error("Handshake state has keypair missing.");
    }
=======
  private async writeMessageB(hs: HandshakeState, payload: bytes): Promise<MessageBuffer> {
    hs.e = await this.generateKeypair();
>>>>>>> 5d1c085d
    const ne = hs.e.publicKey;
    this.mixHash(hs.ss, ne);

    this.mixKey(hs.ss, this.dh(hs.e.privateKey, hs.re));
    const spk = Buffer.from(hs.s.publicKey);
    const ns = await this.encryptAndHash(hs.ss, spk);

    this.mixKey(hs.ss, this.dh(hs.s.privateKey, hs.re));
    const ciphertext = await this.encryptAndHash(hs.ss, payload);

    return { ne, ns, ciphertext };
  }

  private async writeMessageC(hs: HandshakeState, payload: bytes) {
    const spk = Buffer.from(hs.s.publicKey);
    const ns = await this.encryptAndHash(hs.ss, spk);
    this.mixKey(hs.ss, this.dh(hs.s.privateKey, hs.re));
    const ciphertext = await this.encryptAndHash(hs.ss, payload);
    const ne = this.createEmptyKey();
    const messageBuffer: MessageBuffer = {ne, ns, ciphertext};
    const { cs1, cs2 } = this.split(hs.ss);

    return { h: hs.ss.h, messageBuffer, cs1, cs2 };
  }

  private async writeMessageRegular(cs: CipherState, payload: bytes): Promise<MessageBuffer> {
    const ciphertext = this.encryptWithAd(cs, Buffer.alloc(0), payload);
    const ne = this.createEmptyKey();
    const ns = Buffer.alloc(0);

    return { ne, ns, ciphertext };
  }

<<<<<<< HEAD
  private async readMessageA(hs: HandshakeState, message: MessageBuffer) : Promise<bytes> {
    console.log("publci key: ", message.ne)
=======
  private async readMessageA(hs: HandshakeState, message: MessageBuffer): Promise<bytes> {
>>>>>>> 5d1c085d
    if (x25519.publicKeyVerify(message.ne)) {
      hs.re = message.ne;
    }

    this.mixHash(hs.ss, hs.re);
    return await this.decryptAndHash(hs.ss, message.ciphertext);
  }

  private async readMessageB(hs: HandshakeState, message: MessageBuffer): Promise<bytes> {
    if (x25519.publicKeyVerify(message.ne)) {
      hs.re = message.ne;
    }

    this.mixHash(hs.ss, hs.re);
    if (!hs.e) {
      throw new Error("Handshake state `e` param is missing.");
    }
    this.mixKey(hs.ss, this.dh(hs.e.privateKey, hs.re));
    const ns = await this.decryptAndHash(hs.ss, message.ns);
    if (ns.length === 32 && x25519.publicKeyVerify(message.ns)) {
      hs.rs = ns;
    }
    this.mixKey(hs.ss, this.dh(hs.e.privateKey, hs.rs));
    return await this.decryptAndHash(hs.ss, message.ciphertext);
  }

  private async readMessageC(hs: HandshakeState, message: MessageBuffer) {
    const ns = await this.decryptAndHash(hs.ss, message.ns);
    if (ns.length === 32 && x25519.publicKeyVerify(message.ns)) {
      hs.rs = ns;
    }

    if (!hs.e) {
      throw new Error("Handshake state `e` param is missing.");
    }
    this.mixKey(hs.ss, this.dh(hs.e.privateKey, hs.rs));
    const plaintext = await this.decryptAndHash(hs.ss, message.ciphertext);
    const { cs1, cs2 } = this.split(hs.ss);

    return { h: hs.ss.h, plaintext, cs1, cs2 };
  }

  private readMessageRegular(cs: CipherState, message: MessageBuffer): bytes {
    return this.decryptWithAd(cs, Buffer.alloc(0), message.ciphertext);
  }

<<<<<<< HEAD
  public async initSession(initiator: boolean, prologue: bytes32, s: KeyPair, rs: bytes32) : Promise<NoiseSession> {
=======
  public async generateKeypair(): Promise<KeyPair> {
    const privateKey = x25519.privateKeyGenerate();
    const publicKey = x25519.publicKeyCreate(privateKey);

    return {
      publicKey,
      privateKey,
    }
  }

  public async initSession(initiator: boolean, prologue: bytes32, s: KeyPair, rs: bytes32): Promise<NoiseSession> {
>>>>>>> 5d1c085d
    const psk = this.createEmptyKey();
    let hs;

    if (initiator) {
      hs = await this.initializeInitiator(prologue, s, rs, psk);
    } else {
      hs = await this.initializeResponder(prologue, s, rs, psk);
    }

    return {
      hs,
      i: initiator,
      mc: new BN(0),
    };
  }

  public async sendMessage(session: NoiseSession, message: bytes): Promise<MessageBuffer> {
    let messageBuffer: MessageBuffer;
    if (session.mc.eqn(0)) {
      messageBuffer = await this.writeMessageA(session.hs, message);
    } else if (session.mc.eqn(1)) {
      messageBuffer = await this.writeMessageB(session.hs, message);
    } else if (session.mc.eqn(2)) {
      const { h, messageBuffer: resultingBuffer, cs1, cs2 } = await this.writeMessageC(session.hs, message);
      messageBuffer = resultingBuffer;
      session.h = h;
      session.cs1 = cs1;
      session.cs2 = cs2;
    } else if (session.mc.gtn(2)) {
      if (session.i) {
        if (!session.cs1) {
          throw new Error("CS1 (cipher state) is not defined")
        }

        messageBuffer = await this.writeMessageRegular(session.cs1, message);
      } else {
        if (!session.cs2) {
          throw new Error("CS2 (cipher state) is not defined")
        }

        messageBuffer = await this.writeMessageRegular(session.cs2, message);
      }
    } else {
      throw new Error("Session invalid.")
    }

    session.mc = session.mc.add(new BN(1));
    return messageBuffer;
  }

  public async recvMessage(session: NoiseSession, message: MessageBuffer): Promise<bytes> {
    let plaintext: bytes;
    if (session.mc.eqn(0)) {
      plaintext = await this.readMessageA(session.hs, message);
    } else if (session.mc.eqn(1)) {
      plaintext = await this.readMessageB(session.hs, message);
    } else if (session.mc.eqn(2)) {
      const { h, plaintext: resultingPlaintext, cs1, cs2 } = await this.readMessageC(session.hs, message);
      plaintext = resultingPlaintext;
      session.h = h;
      session.cs1 = cs1;
      session.cs2 = cs2;
    } else if (session.mc.gtn(2)) {
      if (session.i) {
        if (!session.cs2) {
          throw new Error("CS1 (cipher state) is not defined")
        }
        plaintext = await this.readMessageRegular(session.cs2, message);
      } else {
        if (!session.cs1) {
          throw new Error("CS1 (cipher state) is not defined")
        }
        plaintext = await this.readMessageRegular(session.cs1, message);
      }
    } else {
      throw new Error("Session invalid.");
    }

    session.mc = session.mc.add(new BN(1));
    return plaintext;
  }
}<|MERGE_RESOLUTION|>--- conflicted
+++ resolved
@@ -2,27 +2,15 @@
 import { AEAD, x25519, HKDF, SHA256 } from 'bcrypto';
 import { BN } from 'bn.js';
 
-<<<<<<< HEAD
 import { bytes32, uint32, uint64, bytes } from './@types/basic'
 import { KeyPair } from './@types/libp2p'
 import { generateKeypair } from './utils';
 
 
 export interface MessageBuffer {
-  ne: bytes32,
-  ns: bytes,
-  ciphertext: bytes
-=======
-export interface KeyPair {
-  publicKey: bytes32;
-  privateKey: bytes32;
-}
-
-interface MessageBuffer {
   ne: bytes32;
   ns: bytes;
   ciphertext: bytes;
->>>>>>> 5d1c085d
 }
 
 type CipherState = {
@@ -45,23 +33,13 @@
   psk: bytes32;
 }
 
-<<<<<<< HEAD
 export type NoiseSession = {
-  hs: HandshakeState,
-  h?: bytes32,
-  cs1?: CipherState,
-  cs2?: CipherState,
-  mc: uint64,
-  i: boolean,
-=======
-type NoiseSession = {
   hs: HandshakeState;
   h?: bytes32;
   cs1?: CipherState;
   cs2?: CipherState;
   mc: uint64;
   i: boolean;
->>>>>>> 5d1c085d
 }
 export type Hkdf = [bytes, bytes, bytes];
 
@@ -173,7 +151,7 @@
 
     const ck = h;
     const key = this.createEmptyKey();
-    const cs: CipherState = this.initializeKey(key);
+    const cs:CipherState = this.initializeKey(key);
 
     return { cs, ck, h };
   }
@@ -246,18 +224,10 @@
     return { cs1, cs2 };
   }
 
-<<<<<<< HEAD
-  private async writeMessageA(hs: HandshakeState, payload: bytes) : Promise<MessageBuffer> {
-    let ns = Buffer.alloc(0);
-    hs.e = generateKeypair();
-    if (!hs.e) {
-      throw new Error("Handshake state has keypair missing.");
-    }
-=======
   private async writeMessageA(hs: HandshakeState, payload: bytes): Promise<MessageBuffer> {
     const ns = Buffer.alloc(0);
-    hs.e = await this.generateKeypair();
->>>>>>> 5d1c085d
+    hs.e = generateKeypair();
+
     const ne = hs.e.publicKey;
 
     this.mixHash(hs.ss, ne);
@@ -266,16 +236,8 @@
     return {ne, ns, ciphertext};
   }
 
-<<<<<<< HEAD
-  private async writeMessageB(hs: HandshakeState, payload: bytes) : Promise<MessageBuffer> {
+  private async writeMessageB(hs: HandshakeState, payload: bytes): Promise<MessageBuffer> {
     hs.e = generateKeypair();
-    if (!hs.e) {
-      throw new Error("Handshake state has keypair missing.");
-    }
-=======
-  private async writeMessageB(hs: HandshakeState, payload: bytes): Promise<MessageBuffer> {
-    hs.e = await this.generateKeypair();
->>>>>>> 5d1c085d
     const ne = hs.e.publicKey;
     this.mixHash(hs.ss, ne);
 
@@ -309,12 +271,7 @@
     return { ne, ns, ciphertext };
   }
 
-<<<<<<< HEAD
-  private async readMessageA(hs: HandshakeState, message: MessageBuffer) : Promise<bytes> {
-    console.log("publci key: ", message.ne)
-=======
   private async readMessageA(hs: HandshakeState, message: MessageBuffer): Promise<bytes> {
->>>>>>> 5d1c085d
     if (x25519.publicKeyVerify(message.ne)) {
       hs.re = message.ne;
     }
@@ -361,21 +318,7 @@
     return this.decryptWithAd(cs, Buffer.alloc(0), message.ciphertext);
   }
 
-<<<<<<< HEAD
-  public async initSession(initiator: boolean, prologue: bytes32, s: KeyPair, rs: bytes32) : Promise<NoiseSession> {
-=======
-  public async generateKeypair(): Promise<KeyPair> {
-    const privateKey = x25519.privateKeyGenerate();
-    const publicKey = x25519.publicKeyCreate(privateKey);
-
-    return {
-      publicKey,
-      privateKey,
-    }
-  }
-
   public async initSession(initiator: boolean, prologue: bytes32, s: KeyPair, rs: bytes32): Promise<NoiseSession> {
->>>>>>> 5d1c085d
     const psk = this.createEmptyKey();
     let hs;
 
