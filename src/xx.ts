--- conflicted
+++ resolved
@@ -49,11 +49,7 @@
     return Buffer.alloc(32);
   }
 
-<<<<<<< HEAD
   private initializeInitiator(prologue: bytes32, s: KeyPair, rs: bytes32, psk: bytes32): HandshakeState {
-=======
-  private async initializeInitiator(prologue: bytes32, s: KeyPair, rs: bytes32, psk: bytes32): Promise<HandshakeState> {
->>>>>>> c9a28142
     const name = "Noise_XX_25519_ChaChaPoly_SHA256";
     const ss = this.initializeSymmetric(name);
     this.mixHash(ss, prologue);
@@ -62,11 +58,7 @@
     return { ss, s, rs, psk, re };
   }
 
-<<<<<<< HEAD
   private initializeResponder(prologue: bytes32, s: KeyPair, rs: bytes32, psk: bytes32): HandshakeState {
-=======
-  private async initializeResponder(prologue: bytes32, s: KeyPair, rs: bytes32, psk: bytes32): Promise<HandshakeState> {
->>>>>>> c9a28142
     const name = "Noise_XX_25519_ChaChaPoly_SHA256";
     const ss = this.initializeSymmetric(name);
     this.mixHash(ss, prologue);
@@ -152,17 +144,13 @@
 
   // Symmetric state related
 
-<<<<<<< HEAD
   private initializeSymmetric(protocolName: string): SymmetricState {
-=======
-  private async initializeSymmetric(protocolName: string): Promise<SymmetricState> {
->>>>>>> c9a28142
     const protocolNameBytes: bytes = Buffer.from(protocolName, 'utf-8');
     const h = this.hashProtocolName(protocolNameBytes);
 
     const ck = h;
     const key = this.createEmptyKey();
-    const cs: CipherState = this.initializeKey(key);
+    const cs:CipherState = this.initializeKey(key);
 
     return { cs, ck, h };
   }
@@ -173,11 +161,7 @@
     ss.ck = ck;
   }
 
-<<<<<<< HEAD
   private hashProtocolName(protocolName: bytes): bytes32 {
-=======
-  private async hashProtocolName(protocolName: bytes): Promise<bytes32> {
->>>>>>> c9a28142
     if (protocolName.length <= 32) {
       const h = Buffer.alloc(32);
       protocolName.copy(h);
@@ -199,7 +183,7 @@
     return [ k1, k2, k3 ];
   }
 
-  private mixHash(ss: SymmetricState, data: bytes): void {
+  private mixHash(ss: SymmetricState, data: bytes) {
     ss.h = this.getHash(ss.h, data);
   }
 
@@ -242,10 +226,7 @@
   private async writeMessageA(hs: HandshakeState, payload: bytes): Promise<MessageBuffer> {
     const ns = Buffer.alloc(0);
     hs.e = generateKeypair();
-<<<<<<< HEAD
-
-=======
->>>>>>> c9a28142
+
     const ne = hs.e.publicKey;
 
     this.mixHash(hs.ss, ne);
@@ -337,11 +318,7 @@
     return this.decryptWithAd(cs, Buffer.alloc(0), message.ciphertext);
   }
 
-<<<<<<< HEAD
   public initSession(initiator: boolean, prologue: bytes32, s: KeyPair): NoiseSession {
-=======
-  public async initSession(initiator: boolean, prologue: bytes32, s: KeyPair, rs: bytes32): Promise<NoiseSession> {
->>>>>>> c9a28142
     const psk = this.createEmptyKey();
     const rs = Buffer.alloc(32); // no static key yet
     let hs;
