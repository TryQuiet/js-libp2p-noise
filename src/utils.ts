--- conflicted
+++ resolved
@@ -60,13 +60,8 @@
 }
 
 
-<<<<<<< HEAD
-export function signPayload(libp2pPrivateKey: bytes, payload: bytes): bytes {
-  return ed25519.sign(payload, libp2pPrivateKey);
-=======
 export async function signPayload(peerId: PeerId, payload: bytes): Promise<bytes> {
   return peerId.privKey.sign(payload);
->>>>>>> 79d67088
 }
 
 type EarlyDataPayload = {
