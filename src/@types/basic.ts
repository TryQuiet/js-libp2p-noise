<<<<<<< HEAD
import BN from 'bn.js';
import { Buffer } from 'buffer';
=======
import {Buffer} from 'buffer';
>>>>>>> 866ae6d3

export type bytes = Buffer;
export type bytes32 = Buffer;
export type bytes16 = Buffer;

export type uint32 = number;
export type uint64 = number;<|MERGE_RESOLUTION|>--- conflicted
+++ resolved
@@ -1,9 +1,4 @@
-<<<<<<< HEAD
-import BN from 'bn.js';
-import { Buffer } from 'buffer';
-=======
 import {Buffer} from 'buffer';
->>>>>>> 866ae6d3
 
 export type bytes = Buffer;
 export type bytes32 = Buffer;
