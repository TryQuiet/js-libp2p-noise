--- conflicted
+++ resolved
@@ -8,15 +8,10 @@
 ## [Unreleased] -
 
 ### Bugfixes
-<<<<<<< HEAD
 - return handshake remote peer from secureOutbound
+- fix browser usage of buffer
 
 ## [1.0.0-rc.8] - 2019-03-05
-=======
-- fix browser usage of buffer
-
-## [1.0.0-rc.7] - 2019-03-05
->>>>>>> c8a968ed
 
 ### Breaking changes
 - Disabled noise pipes
